--- conflicted
+++ resolved
@@ -96,13 +96,10 @@
         soft_mask: bool = False,
         use_ontology: bool = False,
         ontobj=None,
-<<<<<<< HEAD
-=======
         top_thresh=1000, 
         bottom_thresh=30,
         neuronnum=3, 
         drop_ont=0.2,
->>>>>>> 05ec376e
         **model_kwargs,
     ):
         super().__init__(adata)
@@ -110,20 +107,12 @@
         if use_ontology == True and ontobj==None:
             raise ValueError("Please provide ontology")
 
-<<<<<<< HEAD
-        if mask is None and mask_key not in self.adata.varm:
-            raise ValueError('Please provide mask.')
-        
-        if mask is None:
-            mask = adata.varm[mask_key].T
-=======
         if use_ontology == False:
             if mask is None and mask_key not in self.adata.varm:
                 raise ValueError('Please provide mask.')
             
             if mask is None:
                 mask = adata.varm[mask_key].T # GPs x genes
->>>>>>> 05ec376e
 
             self.mask_ = mask if isinstance(mask, list) else mask.tolist()
             mask = torch.tensor(mask).float()
@@ -188,14 +177,10 @@
             mask=mask,
             soft_mask=self.soft_mask_,
             use_ontology=use_ontology,
-<<<<<<< HEAD
-            ontobj=ontobj,
-=======
             mask_list=self.mask_list,
             layer_dims_dec=self.layer_dims_dec,
             neuronnum=self.neuronnum, 
             drop_ont=self.drop_ont, 
->>>>>>> 05ec376e
             **model_kwargs,
         )
         self._model_summary_string = (
