--- conflicted
+++ resolved
@@ -121,21 +121,6 @@
   
     Parameters
     ---------------
-<<<<<<< HEAD
-    in_features: # of features that are used as input
-    study_num: # of different studys that the samples belong to
-    layer_dims: list of tuples that define in and out for each layer
-    mask_list: matrix for each layer transition, that determines which weights to zero out
-    latent_dim: latent dimension
-    drop: dropout rate, default is 0
-    """ 
-
-    def __init__(self, in_features, layer_dims, mask_list, latent_dim, neuronnum=1, drop=0):
-        super(OntoDecoder, self).__init__()
-
-        device = 'cuda' if torch.cuda.is_available() else 'cpu'
-        self.in_features = in_features
-=======
     n_output: # of genes to reconstruct
     layer_dims: list of tuples that define in and out for each layer
     mask_list: matrix for each layer transition, that determines which weights to zero out
@@ -146,23 +131,15 @@
         super(OntoDecoder, self).__init__()
 
         device = 'cuda' if torch.cuda.is_available() else 'cpu'
->>>>>>> 05ec376e
         self.layer_dims = np.hstack([layer_dims[:-1] * neuronnum, layer_dims[-1]])
         self.layer_shapes = [(np.sum(self.layer_dims[:i+1]), self.layer_dims[i+1]) for i in range(len(self.layer_dims)-1)]
         self.masks = []
         for m in mask_list[0:-1]:
             m = m.repeat_interleave(neuronnum, dim=0)
             m = m.repeat_interleave(neuronnum, dim=1)
-<<<<<<< HEAD
-            self.masks.append(m.to(self.device))
-        self.masks.append(mask_list[-1].repeat_interleave(neuronnum, dim=1).to(self.device))
-        self.latent_dim = latent_dim
-        self.drop = drop
-=======
             self.masks.append(m.to(device))
         self.masks.append(mask_list[-1].repeat_interleave(neuronnum, dim=1).to(device))
         self.drop_ont = drop_ont
->>>>>>> 05ec376e
 
         # Decoder
         self.decoder = nn.ModuleList(
@@ -171,11 +148,7 @@
 
             [
                 nn.Sequential(
-<<<<<<< HEAD
-                    nn.Linear(self.layer_shapes[-1][0], self.in_features)#,
-=======
                     nn.Linear(self.layer_shapes[-1][0], 2*n_output)#,
->>>>>>> 05ec376e
                     #nn.Sigmoid()
                 )
             ]
@@ -186,21 +159,13 @@
             self.decoder[i][0].weight.data = torch.mul(self.decoder[i][0].weight.data, self.masks[i])
 
         # make all weights in decoder positive - do not need this if we apply latent directions method to each hidden layer of decoder
-<<<<<<< HEAD
-        #for i in range(len(self.decoder)):
-=======
         # for i in range(len(self.decoder)):
->>>>>>> 05ec376e
         #    self.decoder[i][0].weight.data = self.decoder[i][0].weight.data.clamp(0)
 
     def build_block(self, ins, outs):
         return nn.Sequential(
             nn.Linear(ins, outs)#,
-<<<<<<< HEAD
-            #nn.Dropout(p=self.drop),
-=======
             #nn.Dropout(p=self.drop_ont),
->>>>>>> 05ec376e
             #nn.Sigmoid()
         )
 
@@ -256,12 +221,7 @@
     top_thresh: top threshold to tell which trimmed ontology to use
     bottom_thresh: bottom_threshold to tell which trimmed ontology to use
     neuronnum: number of neurons per term
-<<<<<<< HEAD
-    drop: dropout rate, default is 0.2
-    z_drop: dropout rate for latent space, default is 0.5
-=======
     drop_ont: dropout rate, default is 0.2
->>>>>>> 05ec376e
     """
 
     def __init__(
@@ -284,45 +244,16 @@
         dropout_rate: float = 0.0,
         linear_decoder: bool = False,
         use_ontology: bool = False,
-<<<<<<< HEAD
-        ontobj=None, 
-        top_thresh=1000, 
-        bottom_thresh=30, 
-        neuronnum=3, 
-        drop=0.2, 
-=======
         mask_list: list = [],
         layer_dims_dec: np.ndarray = None,
         neuronnum: int = 3,
         drop_ont: float = 0.2,
->>>>>>> 05ec376e
         **kwargs,
     ):
         super().__init__()
         self.n_ouput = n_output
         self.linear_decoder = linear_decoder
         self.use_ontology = use_ontology
-<<<<<<< HEAD
-
-        
-
-        ########### GP DECODER ############
-        if self.use_ontology:
-            self.ontology = ontobj.description
-            self.top = top_thresh
-            self.bottom = bottom_thresh
-            self.genes = ontobj.genes[str(top_thresh) + '_' + str(bottom_thresh)]
-            self.in_features = len(self.genes)
-            self.mask_list = ontobj.masks[str(top_thresh) + '_' + str(bottom_thresh)]
-            self.mask_list = [torch.tensor(m, dtype=torch.float32) for m in self.mask_list]
-            self.layer_dims_dec =  np.array([self.mask_list[0].shape[1]] + [m.shape[0] for m in self.mask_list])
-            self.latent_dim = self.layer_dims_dec[0] * neuronnum
-            self.layer_dims_enc = [self.latent_dim]
-            self.neuronnum = neuronnum
-            self.drop = drop
-            self.L0 = OntoDecoder(self.in_features, self.layer_dims_dec, self.mask_list, self.latent_dim, self.neuronnum, self.drop)
-        
-=======
         self.mask_list = mask_list
 
         if self.use_ontology:
@@ -334,7 +265,6 @@
                 last_layer = "identity" if last_layer is None else last_layer
         elif recon_loss == "nb":
             last_layer = "softmax" if last_layer is None else last_layer
->>>>>>> 05ec376e
         else:
             if recon_loss == "mse":
                 if last_layer == "softmax":
@@ -345,18 +275,6 @@
             else:
                 raise ValueError("Unrecognized loss.")
 
-<<<<<<< HEAD
-            # print("GP Decoder Architecture:")
-            # #print("\tMasked linear layer in, ext_m, ext, cond, out: ", in_dim, n_ext_m, n_ext, n_cond, out_dim)
-            # if mask is not None:
-            #     print('\twith hard mask.')
-            # else:
-            #     print('\twith soft mask.')
-
-            self.n_ext = n_ext
-            self.n_ext_m = n_ext_m
-
-=======
         
 
         ########### GP DECODER ############
@@ -373,7 +291,6 @@
             self.n_ext = n_ext
             self.n_ext_m = n_ext_m
 
->>>>>>> 05ec376e
             self.n_cond = 0
             if n_cond is not None:
                 self.n_cond = n_cond
@@ -381,20 +298,6 @@
             self.L0 = MaskedCondLayers(n_input, n_output, n_cond, bias=False, n_ext=n_ext, n_ext_m=n_ext_m,
                                     mask=mask, ext_mask=ext_mask)
 
-<<<<<<< HEAD
-            if last_layer == "softmax":
-                self.mean_decoder = nn.Softmax(dim=-1)
-            elif last_layer == "softplus":
-                self.mean_decoder = nn.Softplus()
-            elif last_layer == "exp":
-                self.mean_decoder = torch.exp
-            elif last_layer == "relu":
-                self.mean_decoder = nn.ReLU()
-            elif last_layer == "identity":
-                self.mean_decoder = lambda a: a
-            else:
-                raise ValueError("Unrecognized last layer.")
-=======
         if last_layer == "softmax":
             self.mean_decoder = nn.Softmax(dim=-1)
         elif last_layer == "softplus":
@@ -407,7 +310,6 @@
             self.mean_decoder = lambda a: a
         else:
             raise ValueError("Unrecognized last layer.")
->>>>>>> 05ec376e
 
             print("Last Decoder layer:", last_layer)
 
@@ -594,14 +496,10 @@
         ext_mask: Optional[torch.Tensor] = None,
         soft_ext_mask: bool = False,
         use_ontology: bool = False,
-<<<<<<< HEAD
-        ontobj=None,
-=======
         mask_list: list = [],
         layer_dims_dec: np.ndarray = None,
         neuronnum: int = 3,
         drop_ont: float = 0.2,
->>>>>>> 05ec376e
     ):
         super().__init__()
         self.n_latent = n_latent
@@ -784,14 +682,10 @@
             activation_fn=torch.nn.ReLU,
             linear_decoder=linear_decoder,
             use_ontology=use_ontology,
-<<<<<<< HEAD
-            ontobj=ontobj,
-=======
             mask_list=mask_list,
             layer_dims_dec=layer_dims_dec,
             neuronnum=neuronnum, 
             drop_ont=drop_ont, 
->>>>>>> 05ec376e
             )
 
        
